load("//tools:defs.bzl", "go_library", "go_test")

package(licenses = ["notice"])

go_library(
    name = "proc",
    srcs = [
        "cgroup.go",
        "cpuinfo.go",
        "exec_args.go",
        "fds.go",
        "filesystems.go",
        "fs.go",
        "inode.go",
        "loadavg.go",
        "meminfo.go",
        "mounts.go",
        "net.go",
        "proc.go",
        "stat.go",
        "sys.go",
        "sys_net.go",
        "sys_net_state.go",
        "task.go",
        "uid_gid_map.go",
        "uptime.go",
        "version.go",
    ],
    visibility = ["//pkg/sentry:internal"],
    deps = [
        "//pkg/abi/linux",
        "//pkg/context",
        "//pkg/log",
        "//pkg/sentry/fs",
        "//pkg/sentry/fs/fsutil",
        "//pkg/sentry/fs/proc/device",
        "//pkg/sentry/fs/proc/seqfile",
        "//pkg/sentry/fs/ramfs",
        "//pkg/sentry/fsbridge",
        "//pkg/sentry/inet",
        "//pkg/sentry/kernel",
        "//pkg/sentry/kernel/auth",
        "//pkg/sentry/kernel/time",
        "//pkg/sentry/limits",
        "//pkg/sentry/mm",
        "//pkg/sentry/socket",
        "//pkg/sentry/socket/unix",
        "//pkg/sentry/socket/unix/transport",
        "//pkg/sentry/usage",
        "//pkg/sync",
        "//pkg/syserror",
        "//pkg/tcpip/header",
<<<<<<< HEAD
        "//pkg/tcpip/network/ipv4",
=======
        "//pkg/usermem",
>>>>>>> 6d0c5803
        "//pkg/waiter",
    ],
)

go_test(
    name = "proc_test",
    size = "small",
    srcs = [
        "net_test.go",
        "sys_net_test.go",
    ],
    library = ":proc",
    deps = [
        "//pkg/abi/linux",
        "//pkg/context",
        "//pkg/sentry/inet",
        "//pkg/usermem",
    ],
)<|MERGE_RESOLUTION|>--- conflicted
+++ resolved
@@ -50,11 +50,8 @@
         "//pkg/sync",
         "//pkg/syserror",
         "//pkg/tcpip/header",
-<<<<<<< HEAD
         "//pkg/tcpip/network/ipv4",
-=======
         "//pkg/usermem",
->>>>>>> 6d0c5803
         "//pkg/waiter",
     ],
 )
